--- conflicted
+++ resolved
@@ -13,16 +13,8 @@
  */
 
 import { IRVisitor } from '../IRVisitor'
-<<<<<<< HEAD
 import { TntApp, TntBool, TntConst, TntEx, TntInt, TntLambda, TntLet, TntModule, TntModuleDef, TntName, TntOpDef, TntStr, TntVar } from '../tntIr'
-import { rowNames, TntType, typeNames } from '../tntTypes'
-=======
-import {
-  TntApp, TntBool, TntConst, TntEx, TntInt, TntLambda, TntLet,
-  TntModule, TntModuleDef, TntName, TntOpDef, TntStr, TntVar
-} from '../tntIr'
 import { TntType, typeNames } from '../tntTypes'
->>>>>>> f29d9773
 import { expressionToString } from '../IRprinting'
 import { Either, left, mergeInMany, right } from '@sweet-monads/either'
 import { Error, ErrorTree, buildErrorLeaf, buildErrorTree } from '../errorTree'
@@ -252,23 +244,16 @@
     }
   }
 
-<<<<<<< HEAD
-  private newInstance (t: TypeScheme): TntType {
+  private newInstance(t: TypeScheme): TntType {
     const typeNames = Array.from(t.typeVariables)
     const rowNames = Array.from(t.rowVariables)
 
-    const typeSubs: Substitutions = typeNames.map((name, i) => {
+    const typeSubs: Substitutions = typeNames.map((name) => {
       return { kind: 'type', name: name, value: { kind: 'var', name: this.freshVar() } }
     })
 
-    const rowSubs: Substitutions = rowNames.map((name, i) => {
+    const rowSubs: Substitutions = rowNames.map((name) => {
       return { kind: 'row', name: name, value: { kind: 'var', name: this.freshVar() } }
-=======
-  private newInstance(type: TypeScheme): TntType {
-    const names = type.variables
-    const subs: Substitutions = Array.from(names).map(name => {
-      return { kind: 'type', name: name, value: { kind: 'var', name: this.freshVar() } }
->>>>>>> f29d9773
     })
 
     const subs = compose(typeSubs, rowSubs)
@@ -286,11 +271,6 @@
   }
 }
 
-<<<<<<< HEAD
-function toScheme (type: TntType): TypeScheme {
+function toScheme(type: TntType): TypeScheme {
   return { typeVariables: new Set([]), rowVariables: new Set([]), type }
-=======
-function toScheme(type: TntType): TypeScheme {
-  return { variables: new Set([]), type: type }
->>>>>>> f29d9773
 }