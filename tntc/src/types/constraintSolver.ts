/* ----------------------------------------------------------------------------------
 * Copyright (c) Informal Systems 2022. All rights reserved.
 * Licensed under the Apache 2.0.
 * See License.txt in the project root for license information.
 * --------------------------------------------------------------------------------- */

/**
 * Constraint solving for TNT's type system by unifying equality constraints
 *
 * @author Gabriela Moreira
 *
 * @module
 */

import { Either, left, right } from '@sweet-monads/either'
import { buildErrorLeaf, buildErrorTree, ErrorTree, Error } from '../errorTree'
import { rowToString, typeToString } from '../IRprinting'
import { Row, rowNames, TntType, typeNames } from '../tntTypes'
import { Constraint } from './base'
import { applySubstitution, applySubstitutionToConstraint, compose, Substitutions } from './substitutions'

/*
 * Try to solve a constraint by unifying all pairs of types in equality
 * constraints inside it.
 *
 * @param constraint the constraint to be solved
 *
 * @returns the substitutions from the unifications, if successful. Otherwise, a
 *          map from source ids to errors.
 */
export function solveConstraint (constraint: Constraint): Either<Map<bigint, ErrorTree>, Substitutions> {
  const errors: Map<bigint, ErrorTree> = new Map<bigint, ErrorTree>()
  switch (constraint.kind) {
    case 'eq': return unify(constraint.types[0], constraint.types[1]).mapLeft(e => {
      errors.set(constraint.sourceId, e)
      return errors
    })
    case 'conjunction': {
      // Chain solving of inner constraints, collecting all errors (even after the first failure)
      return constraint.constraints.reduce((result: Either<Map<bigint, ErrorTree>, Substitutions>, con) => {
        // If previous result is a failure, try to solve the original constraint
        // to gather all errors instead of just propagating the first one
        let newCons = con
        result.map(s => {
          newCons = applySubstitutionToConstraint(s, con)
        })
        return solveConstraint(newCons)
          .mapLeft(e => {
            e.forEach((error, id) => errors.set(id, error))
            return errors
          })
          .chain(newSubs => result.map(s => compose(newSubs, s)))
      }, right([]))
    }
    case 'empty': return right([])
  }
}

/**
 * Unifies two TNT types
 *
 * @param t1 a type to be unified
 * @param t2 the type to be unified with
 *
 * @returns an array of substitutions that unifies both types, when possible.
 *          Otherwise, an error tree with an error message and its trace.
 */
export function unify (t1: TntType, t2: TntType): Either<ErrorTree, Substitutions> {
  // TODO: resolve type aliases
  const location = `Trying to unify ${typeToString(t1)} and ${typeToString(t2)}`

  if (typeToString(t1) === typeToString(t2)) {
    return right([])
  } else if (t1.kind === 'var') {
    return bindType(t1.name, t2).mapLeft(msg => buildErrorLeaf(location, msg))
  } else if (t2.kind === 'var') {
    return bindType(t2.name, t1).mapLeft(msg => buildErrorLeaf(location, msg))
  } else if (t1.kind === 'oper' && t2.kind === 'oper') {
    return checkSameLength(location, t1.args, t2.args)
      .chain(([args1, args2]) => chainUnifications([...args1, t1.res], [...args2, t2.res]))
      .mapLeft(error => buildErrorTree(location, error))
  } else if (t1.kind === 'set' && t2.kind === 'set') {
    return unify(t1.elem, t2.elem)
  } else if (t1.kind === 'list' && t2.kind === 'list') {
    return unify(t1.elem, t2.elem)
  } else if (t1.kind === 'fun' && t2.kind === 'fun') {
    const result = unify(t1.arg, t2.arg)
    return result.chain(subs => {
      const subs2 = unify(applySubstitution(subs, t1.res), applySubstitution(subs, t2.res))
      return subs2.map(s => compose(subs, s))
    })
  } else if (t1.kind === 'tup' && t2.kind === 'tup') {
    return checkSameLength(location, t1.elems, t2.elems)
      .chain(([elems1, elems2]) => chainUnifications(elems1, elems2))
      .mapLeft(error => buildErrorTree(location, error))
  } else if (t1.kind === 'const' || t2.kind === 'const') {
    // FIXME: Type aliases unify with anything for now
    return right([])
  } else if (t1.kind === 'rec' && t2.kind === 'rec') {
    return unifyRows(t1.fields, t2.fields)
  } else {
    return left(buildErrorLeaf(
      location,
      `Couldn't unify ${t1.kind} and ${t2.kind}`
    ))
  }
}

/**
 * Unifies two TNT rows
 *
 * @param r1 a row to be unified
 * @param r2 the row to be unified with
 *
 * @returns an array of substitutions that unifies both rows, when possible.
 *          Otherwise, an error tree with an error message and its trace.
 */
export function unifyRows (r1: Row, r2: Row): Either<ErrorTree, Substitutions> {
<<<<<<< HEAD
=======
  // The unification algorithm assumes that rows are simplified to a normal form.
  // That means that the `other` field is either a row variable or an empty row
  // and `fields` is never an empty list
>>>>>>> 205e737f
  const ra = simplifyRow(r1)
  const rb = simplifyRow(r2)

  const location = `Trying to unify ${ra.kind} ${rowToString(ra)} and ${rb.kind} ${rowToString(rb)}`
<<<<<<< HEAD
=======

  // Standard comparison and variable binding
>>>>>>> 205e737f
  if (rowToString(ra) === rowToString(rb)) {
    return right([])
  } else if (ra.kind === 'var') {
    return bindRow(ra.name, rb).mapLeft(msg => buildErrorLeaf(location, msg))
  } else if (rb.kind === 'var') {
    return bindRow(rb.name, ra).mapLeft(msg => buildErrorLeaf(location, msg))
  } else if (ra.kind === 'row' && rb.kind === 'row') {
<<<<<<< HEAD
    const sharedFieldNames = ra.fields.map(f => f.fieldName).filter(n => rb.fields.some(f => n === f.fieldName))
    if (sharedFieldNames.length === 0) {
      if (ra.other.kind === 'var' && rb.other.kind === 'var' && ra.other.name !== rb.other.name) {
        const tailVar: Row = { kind: 'var', name: `${ra.other.name}_${rb.other.name}` }
        const s1 = bindRow(ra.other.name, { ...rb, other: tailVar })
        const s2 = bindRow(rb.other.name, { ...ra, other: tailVar })
        // These bindings + composition should always succeed. I couldn't find a scenarion where they don't.
        return s1.chain(sa => s2.map(sb => compose(sa, sb)))
          .mapLeft(msg => buildErrorLeaf(location, msg))
      } else {
        return left(buildErrorLeaf(
          location,
           `Incompatible tails for rows with disjoint fields: (${rowToString(ra.other)}) and (${rowToString(rb.other)})`
        ))
      }
    } else {
      const uniqueFields1 = ra.fields.filter(f => !sharedFieldNames.includes(f.fieldName))
      const uniqueFields2 = rb.fields.filter(f => !sharedFieldNames.includes(f.fieldName))
      // Unify the disjoint fields and tail variables, see the above case
      const result = unifyRows({ ...ra, fields: uniqueFields1 }, { ...rb, fields: uniqueFields2 })
      return result.chain(subs => {
        const fieldTypes = sharedFieldNames.map(n => {
          const f1 = ra.fields.find(f => f.fieldName === n)!
          const f2 = rb.fields.find(f => f.fieldName === n)!
          return [f1.fieldType, f2.fieldType]
        })
        const subs2 = chainUnifications(fieldTypes.map(f => f[0]), fieldTypes.map(f => f[1]))
        return subs2.map(s => compose(subs, s))
      }).mapLeft(error => buildErrorTree(location, error))
=======
    // Both rows are normal rows, so we need to compare their fields
    const sharedFieldNames = ra.fields.map(f => f.fieldName).filter(n => rb.fields.some(f => n === f.fieldName))

    if (sharedFieldNames.length === 0) {
      // No shared fields, so we can just bind the tails, if they exist and are different.
      if (ra.other.kind === 'var' && rb.other.kind === 'var' && ra.other.name !== rb.other.name) {
        // The result should be { ra.fields + rb.fields, tailVar }
        const tailVar: Row = { kind: 'var', name: `$${ra.other.name}$${rb.other.name}` }
        const s1 = bindRow(ra.other.name, { ...rb, other: tailVar })
        const s2 = bindRow(rb.other.name, { ...ra, other: tailVar })
        // These bindings + composition should always succeed. I couldn't find a scenario where they don't.
        return s1.chain(sa => s2.map(sb => compose(sa, sb)))
          .mapLeft(msg => buildErrorLeaf(location, msg))
      } else {
        return left(buildErrorLeaf(location, `Incompatible tails in ${rowToString(ra)} and ${rowToString(rb)}`))
      }
    } else {
      // There are shared fields.
      const uniqueFields1 = ra.fields.filter(f => !sharedFieldNames.includes(f.fieldName))
      const uniqueFields2 = rb.fields.filter(f => !sharedFieldNames.includes(f.fieldName))

      // Unify the disjoint fields with tail variables
      // This call will fit in the above case of row unification
      const tailSubs = unifyRows({ ...ra, fields: uniqueFields1 }, { ...rb, fields: uniqueFields2 })

      // Now, for each shared field, we need to unify the types
      const fieldSubs = chainUnifications(
        ra.fields.filter(f => sharedFieldNames.includes(f.fieldName)).map(f => f.fieldType),
        rb.fields.filter(f => sharedFieldNames.includes(f.fieldName)).map(f => f.fieldType)
      )
      return tailSubs.chain(subs => fieldSubs.map(s => compose(subs, s)))
        .mapLeft(error => buildErrorTree(location, error))
>>>>>>> 205e737f
    }
  } else {
    return left(buildErrorLeaf(location, `Couldn't unify ${rowToString(ra)} and ${rowToString(rb)}`))
  }
}

function bindType (name: string, type: TntType): Either<string, Substitutions> {
  if (typeNames(type).has(name)) {
    return left(`Can't bind ${name} to ${typeToString(type)}: cyclical binding`)
  } else {
    return right([{ kind: 'type', name: name, value: type }])
  }
}

function bindRow (name: string, row: Row): Either<string, Substitutions> {
  if (rowNames(row).has(name)) {
    return left(`Can't bind ${name} to ${rowToString(row)}: cyclical binding`)
  } else {
    return right([{ kind: 'row', name: name, value: row }])
  }
}

function applySubstitutionsAndUnify (subs: Substitutions, t1: TntType, t2: TntType): Either<Error, Substitutions> {
  const newSubstitutions = unify(
    applySubstitution(subs, t1),
    applySubstitution(subs, t2)
  )
  return newSubstitutions.map(newSubs => compose(newSubs, subs))
}

function checkSameLength (location: string, types1: TntType[], types2: TntType[]): Either<Error, [TntType[], TntType[]]> {
  if (types1.length !== types2.length) {
    const expected = types1.length
    const got = types2.length
    return left({
      location: location,
      message: `Expected ${expected} arguments, got ${got}`,
      children: [],
    })
  }

  return right([types1, types2])
}

function chainUnifications (types1: TntType[], types2: TntType[]): Either<Error, Substitutions> {
  return types1.reduce((result: Either<Error, Substitutions>, t, i) => {
    return result.chain(subs => applySubstitutionsAndUnify(subs, t, types2[i]))
  }, right([]))
}

function simplifyRow (r: Row): Row {
  if (r.kind !== 'row') {
    return r
  }

  let result = r
  const otherSimplified = simplifyRow(r.other)
  if (otherSimplified.kind === 'row') {
    result = { kind: 'row', fields: r.fields.concat(otherSimplified.fields), other: otherSimplified.other }
  }

  if (result.fields.length > 0) {
    return result
  } else {
    return otherSimplified
  }
}<|MERGE_RESOLUTION|>--- conflicted
+++ resolved
@@ -116,21 +116,15 @@
  *          Otherwise, an error tree with an error message and its trace.
  */
 export function unifyRows (r1: Row, r2: Row): Either<ErrorTree, Substitutions> {
-<<<<<<< HEAD
-=======
   // The unification algorithm assumes that rows are simplified to a normal form.
   // That means that the `other` field is either a row variable or an empty row
   // and `fields` is never an empty list
->>>>>>> 205e737f
   const ra = simplifyRow(r1)
   const rb = simplifyRow(r2)
 
   const location = `Trying to unify ${ra.kind} ${rowToString(ra)} and ${rb.kind} ${rowToString(rb)}`
-<<<<<<< HEAD
-=======
 
   // Standard comparison and variable binding
->>>>>>> 205e737f
   if (rowToString(ra) === rowToString(rb)) {
     return right([])
   } else if (ra.kind === 'var') {
@@ -138,11 +132,10 @@
   } else if (rb.kind === 'var') {
     return bindRow(rb.name, ra).mapLeft(msg => buildErrorLeaf(location, msg))
   } else if (ra.kind === 'row' && rb.kind === 'row') {
-<<<<<<< HEAD
     const sharedFieldNames = ra.fields.map(f => f.fieldName).filter(n => rb.fields.some(f => n === f.fieldName))
     if (sharedFieldNames.length === 0) {
       if (ra.other.kind === 'var' && rb.other.kind === 'var' && ra.other.name !== rb.other.name) {
-        const tailVar: Row = { kind: 'var', name: `${ra.other.name}_${rb.other.name}` }
+        const tailVar: Row = { kind: 'var', name: `$${ra.other.name}$${rb.other.name}` }
         const s1 = bindRow(ra.other.name, { ...rb, other: tailVar })
         const s2 = bindRow(rb.other.name, { ...ra, other: tailVar })
         // These bindings + composition should always succeed. I couldn't find a scenarion where they don't.
@@ -168,40 +161,6 @@
         const subs2 = chainUnifications(fieldTypes.map(f => f[0]), fieldTypes.map(f => f[1]))
         return subs2.map(s => compose(subs, s))
       }).mapLeft(error => buildErrorTree(location, error))
-=======
-    // Both rows are normal rows, so we need to compare their fields
-    const sharedFieldNames = ra.fields.map(f => f.fieldName).filter(n => rb.fields.some(f => n === f.fieldName))
-
-    if (sharedFieldNames.length === 0) {
-      // No shared fields, so we can just bind the tails, if they exist and are different.
-      if (ra.other.kind === 'var' && rb.other.kind === 'var' && ra.other.name !== rb.other.name) {
-        // The result should be { ra.fields + rb.fields, tailVar }
-        const tailVar: Row = { kind: 'var', name: `$${ra.other.name}$${rb.other.name}` }
-        const s1 = bindRow(ra.other.name, { ...rb, other: tailVar })
-        const s2 = bindRow(rb.other.name, { ...ra, other: tailVar })
-        // These bindings + composition should always succeed. I couldn't find a scenario where they don't.
-        return s1.chain(sa => s2.map(sb => compose(sa, sb)))
-          .mapLeft(msg => buildErrorLeaf(location, msg))
-      } else {
-        return left(buildErrorLeaf(location, `Incompatible tails in ${rowToString(ra)} and ${rowToString(rb)}`))
-      }
-    } else {
-      // There are shared fields.
-      const uniqueFields1 = ra.fields.filter(f => !sharedFieldNames.includes(f.fieldName))
-      const uniqueFields2 = rb.fields.filter(f => !sharedFieldNames.includes(f.fieldName))
-
-      // Unify the disjoint fields with tail variables
-      // This call will fit in the above case of row unification
-      const tailSubs = unifyRows({ ...ra, fields: uniqueFields1 }, { ...rb, fields: uniqueFields2 })
-
-      // Now, for each shared field, we need to unify the types
-      const fieldSubs = chainUnifications(
-        ra.fields.filter(f => sharedFieldNames.includes(f.fieldName)).map(f => f.fieldType),
-        rb.fields.filter(f => sharedFieldNames.includes(f.fieldName)).map(f => f.fieldType)
-      )
-      return tailSubs.chain(subs => fieldSubs.map(s => compose(subs, s)))
-        .mapLeft(error => buildErrorTree(location, error))
->>>>>>> 205e737f
     }
   } else {
     return left(buildErrorLeaf(location, `Couldn't unify ${rowToString(ra)} and ${rowToString(rb)}`))
