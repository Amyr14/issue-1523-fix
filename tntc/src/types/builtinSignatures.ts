/* ----------------------------------------------------------------------------------
 * Copyright (c) Informal Systems 2022. All rights reserved.
 * Licensed under the Apache 2.0.
 * See License.txt in the project root for license information.
 * --------------------------------------------------------------------------------- */

/**
 * Type signatures for built-in operators
 *
 * @author Gabriela Moreira
 *
 * @module
 */

import { parseTypeOrThrow } from './parser'
import { typeNames } from '../tntTypes'
import { Signature, TypeScheme } from './base'
import { times } from 'lodash'

export function getSignatures(): Map<string, Signature> {
  return new Map<string, Signature>(fixedAritySignatures.concat(multipleAritySignatures))
}

// Signatures for record related operators cannot be precisely defined
// with this syntax. Their types are handled directly with constraints 
// in the specialConstraints.ts file

const literals = [
  { name: 'Nat', type: 'Set[int]' },
  { name: 'Int', type: 'Set[int]' },
  { name: 'Bool', type: 'Set[bool]' },
]

const booleanOperators = [
  { name: 'eq', type: '(a, a) => bool' },
  { name: 'neq', type: '(a, a) => bool' },
  { name: 'iff', type: '(bool, bool) => bool' },
  { name: 'implies', type: '(bool, bool) => bool' },
  { name: 'not', type: '(bool) => bool' },
]

const setOperators = [
  { name: 'guess', type: '(Set[a], (a) => bool) => bool' },
  { name: 'exists', type: '(Set[a], (a) => bool) => bool' },
  { name: 'forall', type: '(Set[a], (a) => bool) => bool' },
  { name: 'in', type: '(a, Set[a]) => bool' },
  { name: 'contains', type: '(Set[a], a) => bool' },
  { name: 'notin', type: '(a, Set[a]) => bool' },
  { name: 'union', type: '(Set[a], Set[a]) => Set[a]' },
  { name: 'intersect', type: '(Set[a], Set[a]) => Set[a]' },
  { name: 'exclude', type: '(Set[a], Set[a]) => Set[a]' },
  { name: 'subseteq', type: '(Set[a], Set[a]) => bool' },
  { name: 'filter', type: '(Set[a], (a) => bool) => Set[a]' },
  { name: 'map', type: '(Set[a], (a) => b) => Set[b]' },
  { name: 'fold', type: '(Set[a], b, (b, a) => b) => b' },
  { name: 'powerset', type: '(Set[a]) => Set[Set[a]]' },
  { name: 'flatten', type: '(Set[Set[a]]) => Set[a]' },
  { name: 'allLists', type: '(Set[a]) => List[a]' },
  { name: 'choose_some', type: '(Set[a]) => a' },
  { name: 'isFinite', type: '(Set[a]) => bool' },
  { name: 'size', type: '(Set[a]) => int' },
]

const mapOperators = [
  { name: 'get', type: '(a -> b, a) => b' },
  { name: 'keys', type: '(a -> b) => Set[a]' },
  { name: 'mapBy', type: '(Set[a], (a) => b) => a -> b' },
  { name: 'setToMap', type: '(Set[(a, b)]) => (a -> b)' },
  { name: 'setOfMaps', type: '(Set[a], Set[b]) => Set[a -> b]' },
  { name: 'set', type: '(a -> b, a, b) => a -> b' },
  { name: 'setBy', type: '(a -> b, a, (b) => b) => a -> b' },
  { name: 'put', type: '(a -> b, a, b) => a -> b' },
]

const listOperators = [
  { name: 'append', type: '(List[a], a) => List[a]' },
  { name: 'concat', type: '(List[a], List[a]) => List[a]' },
  { name: 'head', type: '(List[a]) => a' },
  { name: 'tail', type: '(List[a]) => List[a]' },
  { name: 'length', type: '(List[a]) => int' },
  { name: 'nth', type: '(List[a], int) => a' },
  { name: 'indices', type: '(List[a]) => Set[int]' },
  { name: 'replaceAt', type: '(List[a], int, a) => List[a]' },
  { name: 'slice', type: '(List[a], int, int) => List[a]' },
  { name: 'range', type: '(int, int) => List[int]' },
  { name: 'select', type: '(List[a], (a) => bool) => List[a]' },
  { name: 'foldl', type: '(List[a], b, (b, a) => b) => b' },
  { name: 'foldr', type: '(List[a], b, (a, b) => b) => b' },
]

const integerOperators = [
  { name: 'iadd', type: '(int, int) => int' },
  { name: 'isub', type: '(int, int) => int' },
  { name: 'imul', type: '(int, int) => int' },
  { name: 'idiv', type: '(int, int) => int' },
  { name: 'imod', type: '(int, int) => int' },
  { name: 'ipow', type: '(int, int) => int' },
  { name: 'ilt', type: '(int, int) => bool' },
  { name: 'igt', type: '(int, int) => bool' },
  { name: 'ilte', type: '(int, int) => bool' },
  { name: 'igte', type: '(int, int) => bool' },
  { name: 'to', type: '(int, int) => Set[int]' },
  { name: 'iuminus', type: '(int) => int' },
]
const temporalOperators = [
  { name: 'always', type: '(bool) => bool' },
  { name: 'eventually', type: '(bool) => bool' },
  { name: 'next', type: '(a) => a' },
  { name: 'stutter', type: '(bool, a) => bool' },
  { name: 'nostutter', type: '(bool, a) => bool' },
  { name: 'enabled', type: '(bool) => bool' },
  { name: 'weakFair', type: '(bool, a) => bool' },
  { name: 'strongFair', type: '(bool, a) => bool' },
]

const otherOperators = [
  { name: 'assign', type: '(a, a) => bool' },
  { name: 'ite', type: '(bool, a, a) => a' },
  // Should we do this? https://github.com/informalsystems/tnt/discussions/109
]

function uniformArgsWithResult(argsType: string, resultType: string): Signature {
  return (arity: number) => {
    const args = times(arity, () => argsType)
    return parseAndQuantify(`(${args.join(', ')}) => ${resultType}`)
  }
}

// TODO: check arity conditions, see issue https://github.com/informalsystems/tnt/issues/169
const multipleAritySignatures: [string, Signature][] = [
  ['List', uniformArgsWithResult('a', 'List[a]')],
  ['Set', uniformArgsWithResult('a', 'Set[a]')],
  ['Map', uniformArgsWithResult('(a, b)', 'a -> b')],
  ['and', uniformArgsWithResult('bool', 'bool')],
  ['actionAll', uniformArgsWithResult('bool', 'bool')],
  ['or', uniformArgsWithResult('bool', 'bool')],
  ['actionAny', uniformArgsWithResult('bool', 'bool')],
<<<<<<< HEAD
=======
  ['Tup', (arity: number) => {
    const args = times(arity, i => `t${i}`).join(', ')
    return parseAndQuantify(`(${args}) => (${args})`)
  }],
>>>>>>> f29d9773
  ['match', (arity: number) => {
    const args = times((arity - 1) / 2, () => 'str, (a) => b')
    return parseAndQuantify(`(a, ${args.join(', ')}) => b`)
  }],
  ['tuples', (arity: number) => {
    const ts = times(arity, i => `t${i}`)
    const args = ts.map(t => `Set[${t}]`)
    const tupleType = `(${ts.join(', ')})`
    return parseAndQuantify(`(${args.join(', ')}) => Set[${tupleType}]`)
  }],
]

const fixedAritySignatures: [string, Signature][] = [
  literals,
  booleanOperators,
  setOperators,
  mapOperators,
  listOperators,
  integerOperators,
  temporalOperators,
  otherOperators,
].flat().map(sig => [sig.name, (_: number) => parseAndQuantify(sig.type)])

function parseAndQuantify(typeString: string): TypeScheme {
  const t = parseTypeOrThrow(typeString)
  return {
    type: t,
    ...typeNames(t),
  }
}<|MERGE_RESOLUTION|>--- conflicted
+++ resolved
@@ -135,13 +135,6 @@
   ['actionAll', uniformArgsWithResult('bool', 'bool')],
   ['or', uniformArgsWithResult('bool', 'bool')],
   ['actionAny', uniformArgsWithResult('bool', 'bool')],
-<<<<<<< HEAD
-=======
-  ['Tup', (arity: number) => {
-    const args = times(arity, i => `t${i}`).join(', ')
-    return parseAndQuantify(`(${args}) => (${args})`)
-  }],
->>>>>>> f29d9773
   ['match', (arity: number) => {
     const args = times((arity - 1) / 2, () => 'str, (a) => b')
     return parseAndQuantify(`(a, ${args.join(', ')}) => b`)
