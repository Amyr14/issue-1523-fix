/*
 * The frontend to the Quint parser, which is generated with Antlr4.
 *
 * Igor Konnov, Gabriela Moreira, Shon Feder, 2021-2023
 *
 * Copyright (c) Informal Systems 2021-2023. All rights reserved.
 * Licensed under the Apache 2.0.
 * See License.txt in the project root for license information.
 */

import { CharStreams, CommonTokenStream } from 'antlr4ts'
import { Either, left, merge, mergeInMany, right } from '@sweet-monads/either'
import { Set } from 'immutable'
import { ParseTreeWalker } from 'antlr4ts/tree/ParseTreeWalker'

import { QuintLexer } from '../generated/QuintLexer'
import * as p from '../generated/QuintParser'
import { QuintListener } from '../generated/QuintListener'

import { IrErrorMessage, QuintDef, QuintEx, QuintModule } from '../quintIr'
import { IdGenerator } from '../idGenerator'
import { ToIrListener } from './ToIrListener'
<<<<<<< HEAD
import { LookupTable } from '../names/base'
import { Either, left, right } from '@sweet-monads/either'
import { SourceLookupPath, SourceResolver, fileSourceResolver } from './sourceResolver'
import { resolveNames } from '../names/resolver'
import { QuintError, quintErrorToString } from '../quintError'
=======
import { collectDefinitions } from '../names/definitionsCollector'
import { resolveNames } from '../names/nameResolver'
import { resolveImports } from '../names/importResolver'
import { treeFromModule } from '../names/scoping'
import { scanConflicts } from '../names/definitionsScanner'
import { Definition, LookupTable } from '../names/lookupTable'
import { mkErrorMessage } from '../cliCommands'
import { DefinitionsByModule, DefinitionsByName } from '../names/definitionsByName'
import { SourceLookupPath, SourceResolver, fileSourceResolver } from './sourceResolver'
import { CallGraphVisitor, mkCallGraphContext } from '../static/callgraph'
import { walkModule } from '../IRVisitor'
import { toposort } from '../static/toposort'
import { ErrorCode } from '../quintError'
>>>>>>> 2e81b967

export interface Loc {
  source: string
  start: { line: number; col: number; index: number }
  end?: { line: number; col: number; index: number }
}

// the default error location that usually indicates a bug in our code
const unknownLoc: Loc = {
  source: '<unknown>',
  start: { line: 0, col: 0, index: 0 },
}

/**
 * An error message whose locations have been resolved.
 */
export interface ErrorMessage {
  explanation: string
  locs: Loc[]
}

/**
 * A source map that is constructed by the parser phases.
 */
export type SourceMap = Map<bigint, Loc>

/**
 * Map an identifier to the corresponding location in the source map, if possible.
 * @param sourceMap the source map
 * @param id the identifier to map
 * @returns the location, if found in the map, or the unknown location
 */
export function sourceIdToLoc(sourceMap: SourceMap, id: bigint): Loc {
  let sourceLoc = sourceMap.get(id)
  if (!sourceLoc) {
    console.error(`No source location found for ${id}. Please report a bug.`)
    return unknownLoc
  } else {
    return sourceLoc
  }
}

// an adapter from IrErrorMessage to ErrorMessage
export function fromIrErrorMessage(sourceMap: SourceMap): (err: IrErrorMessage) => ErrorMessage {
  return msg => {
    return {
      explanation: msg.explanation,
      locs: msg.refs.map(id => sourceMap.get(id) ?? unknownLoc),
    }
  }
}

<<<<<<< HEAD
export function fromQuintError(sourceMap: Map<bigint, Loc>): (_: QuintError) => ErrorMessage {
  return error => {
    const loc = sourceMap.get(error.reference) ?? unknownLoc
    return {
      explanation: quintErrorToString(error),
      locs: [loc],
    }
  }
}

=======
/**
 * The result of parsing, T is specialized to a phase, see below.
 */
>>>>>>> 2e81b967
export type ParseResult<T> = Either<ErrorMessage[], T>

/**
 * Phase 1: Parsing a string of characters into intermediate representation.
 */
export interface ParserPhase1 {
  modules: QuintModule[]
  sourceMap: SourceMap
}

/**
 * Phase 2: Import resolution and detection of cyclic imports.
 */
export interface ParserPhase2 extends ParserPhase1 {}

/**
 * Phase 3: Name resolution.
 */
export interface ParserPhase3 extends ParserPhase2 {
  table: LookupTable
}

/**
 * Phase 4: Topological sort of definitions and cycle detection.
 */
export interface ParserPhase4 extends ParserPhase3 {}

/**
 * The result of parsing an expression or unit.
 */
export type ExpressionOrUnitParseResult =
  | { kind: 'toplevel'; def: QuintDef }
  | { kind: 'expr'; expr: QuintEx }
  | { kind: 'none' }
  | { kind: 'error'; messages: ErrorMessage[] }

/**
 * Try parsing text as an expression or a top-level declaration.
 *
 * @param text input text
 * @param sourceLocation a textual description of the source
 * @returns the parsing result
 */
export function parseExpressionOrUnit(
  text: string,
  sourceLocation: string,
  idGenerator: IdGenerator,
  sourceMap: SourceMap
): ExpressionOrUnitParseResult {
  const errorMessages: ErrorMessage[] = []
  const parser = setupParser(text, sourceLocation, errorMessages)
  const tree = parser.unitOrExpr()
  if (errorMessages.length > 0) {
    return { kind: 'error', messages: errorMessages }
  } else {
    const listener = new ExpressionOrUnitListener(sourceLocation, idGenerator)

    // Use an existing source map as a starting point.
    listener.sourceMap = sourceMap

    ParseTreeWalker.DEFAULT.walk(listener as QuintListener, tree)
    return listener.result
  }
}

/**
 * Phase 1 of the Quint parser. Read a string in the Quint syntax and produce the IR.
 * Note that the IR may be ill-typed and some names may be unresolved.
 * The main goal of this pass is to translate a sequence of characters into IR.
 */
export function parsePhase1fromText(
  idGen: IdGenerator,
  text: string,
  sourceLocation: string
): ParseResult<ParserPhase1> {
  const errorMessages: ErrorMessage[] = []
  const parser = setupParser(text, sourceLocation, errorMessages)
  // run the parser
  const tree = parser.modules()
  if (errorMessages.length > 0) {
    // report the errors
    return left(errorMessages)
  } else {
    // walk through the AST and construct the IR
    const listener = new ToIrListener(sourceLocation, idGen)
    ParseTreeWalker.DEFAULT.walk(listener as QuintListener, tree)

    if (listener.errors.length > 0) {
      return left(listener.errors)
    } else if (listener.modules.length > 0) {
      return right({ modules: listener.modules, sourceMap: listener.sourceMap })
    } else {
      // istanbul ignore next
      throw new Error('Illegal state: root module is undefined. Please report a bug.')
    }
  }
}

/**
 * Phase 2 of the Quint parser. Go over each definition of the form
 * `import ... from '<path>'`, do the following:
 *
 *  - parse the modules that are referenced by each path,
 *  - add the parsed modules.
 *
 * Cyclic dependencies among different files are reported as errors.
 */
export function parsePhase2sourceResolution(
  idGen: IdGenerator,
  sourceResolver: SourceResolver,
  mainPath: SourceLookupPath,
  mainPhase1Result: ParserPhase1
): ParseResult<ParserPhase2> {
  // we accumulate the source map over all files here
  let sourceMap = new Map(mainPhase1Result.sourceMap)
  // The list of modules that have not been been processed yet.
  // Each element of the list carries the module to be processed and the trail
  // of sources that led to this module.
  // The construction is similar to the worklist algorithm:
  // https://en.wikipedia.org/wiki/Reaching_definition#Worklist_algorithm
  const worklist: [QuintModule, SourceLookupPath[]][] = mainPhase1Result.modules.map(m => [m, [mainPath]])
  // Collect modules produced by every source.
  const sourceToModules = new Map<string, QuintModule[]>()
  // Assign a rank to every module. The higher the rank,
  // the earlier the module should appear in the list of modules.
  sourceToModules.set(mainPath.normalizedPath, mainPhase1Result.modules)
  const moduleRank = new Map<string, number>()
  let maxModuleRank = 0
  mainPhase1Result.modules.reverse().forEach(m => moduleRank.set(m.name, maxModuleRank++))
  while (worklist.length > 0) {
    const [importer, pathTrail] = worklist.splice(0, 1)[0]
    for (const def of importer.defs) {
      if ((def.kind === 'import' || def.kind === 'instance') && def.fromSource) {
        const importerPath = pathTrail[pathTrail.length - 1]
        const stemPath = sourceResolver.stempath(importerPath)
        const importeePath = sourceResolver.lookupPath(stemPath, def.fromSource + '.qnt')
        // check for import cycles
        if (pathTrail.find(p => p.normalizedPath === importeePath.normalizedPath)) {
          // found a cyclic dependency
          const cycle = pathTrail
            .concat([importeePath])
            .map(p => `'${p.toSourceName()}'`)
            .join(' imports ')
          const err = fromIrErrorMessage(sourceMap)({
            explanation: `Cyclic imports: ${cycle}`,
            refs: [def.id],
          })
          return left([err])
        }
        if (sourceToModules.has(importeePath.normalizedPath)) {
          // The source has been parsed already. Just push the module rank,
          // for the modules to appear earlier.
          sourceToModules.get(importeePath.normalizedPath)?.forEach(m => moduleRank.set(m.name, maxModuleRank++))
          continue
        }
        // try to load the source code
        const errorOrText = sourceResolver.load(importeePath)
        if (errorOrText.isLeft()) {
          // failed to load the imported source
          const err = fromIrErrorMessage(sourceMap)({
            // do not use the original message as it propagates absolute file names
            explanation: `import ... from '${def.fromSource}': could not load`,
            refs: [def.id],
          })
          return left([err])
        }
        // try to parse the source code
        const parseResult = parsePhase1fromText(idGen, errorOrText.value, importeePath.toSourceName())
        if (parseResult.isLeft()) {
          // failed to parse the code of the loaded file
          return parseResult
        }
        // all good: add the new modules to the worklist, and update the source map
        const newModules = parseResult.value.modules.reverse()
        newModules.forEach(m => {
          worklist.push([m, pathTrail.concat([importeePath])])
        })
        sourceToModules.set(importeePath.normalizedPath, newModules)
        newModules.forEach(m => moduleRank.set(m.name, maxModuleRank++))
        sourceMap = new Map([...sourceMap, ...parseResult.value.sourceMap])
      }
    }
  }

  // Get all the modules and sort them according to the rank (the higher, the earlier)
  let allModules: QuintModule[] = []
  for (const mods of sourceToModules.values()) {
    allModules = allModules.concat(mods)
  }
  allModules.sort((m1, m2) => moduleRank.get(m2.name)! - moduleRank.get(m1.name)!)
  return right({ modules: allModules, sourceMap: sourceMap })
}

/**
 * Phase 3 of the Quint parser. Assuming that all external sources have been resolved,
 * resolve imports and names. Read the IR and check that all names are defined.
 * Note that the IR may be ill-typed.
 */
<<<<<<< HEAD
export function parsePhase3importAndNameResolution(phase1Data: ParserPhase2): ParseResult<ParserPhase3> {
  return resolveNames(phase1Data.modules)
    .mapLeft(errors => errors.map(fromQuintError(phase1Data.sourceMap)))
    .map(table => ({ ...phase1Data, table }))
=======
export function parsePhase3importAndNameResolution(phase2Data: ParserPhase2): ParseResult<ParserPhase3> {
  const sourceMap: SourceMap = phase2Data.sourceMap

  const definitionsByModule: DefinitionsByModule = new Map()

  const definitions = phase2Data.modules.reduce((result: Either<ErrorMessage[], LookupTable>, module) => {
    const scopeTree = treeFromModule(module)
    const definitionsBeforeImport = collectDefinitions(module)
    definitionsByModule.set(module.name, definitionsBeforeImport)

    const [errors, definitions] = resolveImports(module, definitionsByModule)
    const errorLocator = mkErrorMessage(sourceMap)

    const importResult: Either<ErrorMessage[], DefinitionsByName> =
      errors.size > 0 ? left(Array.from(errors, errorLocator)) : right(definitions)

    definitionsByModule.set(module.name, definitions)

    const conflictResult: Either<ErrorMessage[], void> = scanConflicts(definitions, scopeTree).mapLeft(
      (conflicts): ErrorMessage[] => {
        return conflicts.map(conflict => {
          let msg, sources
          if (conflict.sources.some(source => source.kind === 'builtin')) {
            msg = `Built-in name ${conflict.identifier} is redefined in module ${module.name}`
            sources = conflict.sources.filter(source => source.kind === 'user')
          } else {
            msg = `Conflicting definitions found for name ${conflict.identifier} in module ${module.name}`
            sources = conflict.sources
          }

          const locs = sources.map(source => {
            const id = source.kind === 'user' ? source.reference : 0n // Impossible case, but TS requires the check
            return sourceIdToLoc(sourceMap, id)
          })

          return { explanation: msg, locs }
        })
      }
    )

    const resolutionResult: Either<ErrorMessage[], LookupTable> = resolveNames(module, definitions, scopeTree).mapLeft(
      errors => {
        // Build error message with resolution explanation and the location obtained from sourceMap
        return errors.map(error => {
          const msg =
            `Failed to resolve ` +
            (error.kind === 'type' ? 'type alias' : 'name') +
            ` ${error.name} in definition for ${error.definitionName}, ` +
            `in module ${error.moduleName}`
          const id = error.reference
          if (id) {
            const sourceLoc = sourceMap.get(id)
            if (!sourceLoc) {
              console.error(`No source location found for ${id}. Please report a bug.`)
            }
            const loc = sourceLoc ?? unknownLoc
            return { explanation: msg, locs: [loc] }
          } else {
            return { explanation: msg, locs: [] }
          }
        })
      }
    )

    return mergeInMany([importResult, conflictResult, resolutionResult])
      .chain(([_, __, table]) => result.map(t => new Map<bigint, Definition>([...t.entries(), ...table.entries()])))
      .mapLeft(errors => errors.flat())
  }, right(new Map()))

  return definitions.map(table => ({ ...phase2Data, table }))
}

/**
 * Phase 4 of the Quint parser. Sort all definitions in the topologocal order,
 * that is, every name should be defined before it is used.
 */
export function parsePhase4toposort(phase3Data: ParserPhase3): ParseResult<ParserPhase4> {
  // topologically sort all definitions in each module
  const context = mkCallGraphContext(phase3Data.modules)
  const cycleOrModules: Either<Set<bigint>, QuintModule[]> = merge(
    phase3Data.modules.map(mod => {
      const visitor = new CallGraphVisitor(phase3Data.table, context)
      walkModule(visitor, mod)
      return toposort(visitor.graph, mod.defs).mapRight(defs => {
        return { ...mod, defs } as QuintModule
      })
    })
  )

  return cycleOrModules
    .mapLeft(cycleIds => {
      // found a cycle, report it
      const errorCode: ErrorCode = 'QNT099'
      return [
        {
          locs: cycleIds.toArray().map(id => sourceIdToLoc(phase3Data.sourceMap, id)),
          explanation: `${errorCode}: Found cyclic definitions. Use fold and foldl instead of recursion`,
        },
      ] as ErrorMessage[]
    })
    .mapRight(modules => {
      // reordered the definitions
      return { ...phase3Data, modules }
    })
>>>>>>> 2e81b967
}

export function compactSourceMap(sourceMap: SourceMap): { sourceIndex: any; map: any } {
  // Collect all sources in order to index them
  const sources: string[] = Array.from(sourceMap.values()).map(loc => loc.source)

  // Initialized two structures to be outputed
  const compactedSourceMap: Map<bigint, any[]> = new Map<bigint, number[]>()
  const sourcesIndex: Map<number, string> = new Map<number, string>()

  // Build a compacted version of the source map with array elements
  sourceMap.forEach((value, key) => {
    compactedSourceMap.set(key, [sources.indexOf(value.source), value.start, value.end ? value.end : {}])
  })

  // Build an index from ids to source
  sources.forEach(source => {
    sourcesIndex.set(sources.indexOf(source), source)
  })

  return { sourceIndex: Object.fromEntries(sourcesIndex), map: Object.fromEntries(compactedSourceMap) }
}

/**
 * Parses a Quint code string and returns a `ParseResult` containing the result of all three parsing phases.
 *
 * @param idGen An `IdGenerator` instance to generate unique IDs for parsed elements.
 * @param sourceLocation A string describing the source location of the code being parsed.
 * @param mainPath The main source lookup path for resolving imports.
 * @param code The Quint code string to parse.
 * @returns A `ParseResult` containing the result of all three parsing phases.
 */
export function parse(
  idGen: IdGenerator,
  sourceLocation: string,
  mainPath: SourceLookupPath,
  code: string
): ParseResult<ParserPhase4> {
  return parsePhase1fromText(idGen, code, sourceLocation)
    .chain(phase1Data => {
      const resolver = fileSourceResolver()
      return parsePhase2sourceResolution(idGen, resolver, mainPath, phase1Data)
    })
    .chain(phase2Data => parsePhase3importAndNameResolution(phase2Data))
    .chain(phase3Data => parsePhase4toposort(phase3Data))
}

// setup a Quint parser, so it can be used to parse from various non-terminals
function setupParser(text: string, sourceLocation: string, errorMessages: ErrorMessage[]): p.QuintParser {
  // error listener to report lexical and syntax errors
  const errorListener: any = {
    syntaxError: (recognizer: any, offendingSymbol: any, line: number, charPositionInLine: number, msg: string) => {
      const len = offendingSymbol ? offendingSymbol.stopIndex - offendingSymbol.startIndex : 0
      const index = offendingSymbol ? offendingSymbol.startIndex : 0
      const start = { line: line - 1, col: charPositionInLine, index }
      const end = { line: line - 1, col: charPositionInLine + len, index: index + len }
      errorMessages.push({ explanation: msg, locs: [{ source: sourceLocation, start, end }] })
    },
  }

  // Create the lexer and parser
  const inputStream = CharStreams.fromString(text)
  const lexer = new QuintLexer(inputStream)
  // remove the console listener and add our listener
  lexer.removeErrorListeners()
  lexer.addErrorListener(errorListener)

  const tokenStream = new CommonTokenStream(lexer)
  const parser = new p.QuintParser(tokenStream)

  // remove the console listener and add our listener
  parser.removeErrorListeners()
  parser.addErrorListener(errorListener)

  return parser
}

// A simple listener to parse a unit or expression
class ExpressionOrUnitListener extends ToIrListener {
  result: ExpressionOrUnitParseResult = {
    kind: 'error',
    messages: [
      {
        explanation: 'unknown parse result',
        locs: [],
      },
    ],
  }

  exitUnitOrExpr(ctx: p.UnitOrExprContext) {
    if (ctx.unit()) {
      const def = this.definitionStack[this.definitionStack.length - 1]
      this.result = { kind: 'toplevel', def }
    } else if (ctx.expr()) {
      const expr = this.exprStack[this.exprStack.length - 1]
      this.result = { kind: 'expr', expr }
    } else {
      this.result = { kind: 'none' }
    }
  }
}<|MERGE_RESOLUTION|>--- conflicted
+++ resolved
@@ -9,7 +9,7 @@
  */
 
 import { CharStreams, CommonTokenStream } from 'antlr4ts'
-import { Either, left, merge, mergeInMany, right } from '@sweet-monads/either'
+import { Either, left, merge, right } from '@sweet-monads/either'
 import { Set } from 'immutable'
 import { ParseTreeWalker } from 'antlr4ts/tree/ParseTreeWalker'
 
@@ -20,27 +20,14 @@
 import { IrErrorMessage, QuintDef, QuintEx, QuintModule } from '../quintIr'
 import { IdGenerator } from '../idGenerator'
 import { ToIrListener } from './ToIrListener'
-<<<<<<< HEAD
 import { LookupTable } from '../names/base'
-import { Either, left, right } from '@sweet-monads/either'
-import { SourceLookupPath, SourceResolver, fileSourceResolver } from './sourceResolver'
 import { resolveNames } from '../names/resolver'
 import { QuintError, quintErrorToString } from '../quintError'
-=======
-import { collectDefinitions } from '../names/definitionsCollector'
-import { resolveNames } from '../names/nameResolver'
-import { resolveImports } from '../names/importResolver'
-import { treeFromModule } from '../names/scoping'
-import { scanConflicts } from '../names/definitionsScanner'
-import { Definition, LookupTable } from '../names/lookupTable'
-import { mkErrorMessage } from '../cliCommands'
-import { DefinitionsByModule, DefinitionsByName } from '../names/definitionsByName'
 import { SourceLookupPath, SourceResolver, fileSourceResolver } from './sourceResolver'
 import { CallGraphVisitor, mkCallGraphContext } from '../static/callgraph'
 import { walkModule } from '../IRVisitor'
 import { toposort } from '../static/toposort'
 import { ErrorCode } from '../quintError'
->>>>>>> 2e81b967
 
 export interface Loc {
   source: string
@@ -93,7 +80,6 @@
   }
 }
 
-<<<<<<< HEAD
 export function fromQuintError(sourceMap: Map<bigint, Loc>): (_: QuintError) => ErrorMessage {
   return error => {
     const loc = sourceMap.get(error.reference) ?? unknownLoc
@@ -104,11 +90,9 @@
   }
 }
 
-=======
 /**
  * The result of parsing, T is specialized to a phase, see below.
  */
->>>>>>> 2e81b967
 export type ParseResult<T> = Either<ErrorMessage[], T>
 
 /**
@@ -307,82 +291,10 @@
  * resolve imports and names. Read the IR and check that all names are defined.
  * Note that the IR may be ill-typed.
  */
-<<<<<<< HEAD
-export function parsePhase3importAndNameResolution(phase1Data: ParserPhase2): ParseResult<ParserPhase3> {
-  return resolveNames(phase1Data.modules)
-    .mapLeft(errors => errors.map(fromQuintError(phase1Data.sourceMap)))
-    .map(table => ({ ...phase1Data, table }))
-=======
 export function parsePhase3importAndNameResolution(phase2Data: ParserPhase2): ParseResult<ParserPhase3> {
-  const sourceMap: SourceMap = phase2Data.sourceMap
-
-  const definitionsByModule: DefinitionsByModule = new Map()
-
-  const definitions = phase2Data.modules.reduce((result: Either<ErrorMessage[], LookupTable>, module) => {
-    const scopeTree = treeFromModule(module)
-    const definitionsBeforeImport = collectDefinitions(module)
-    definitionsByModule.set(module.name, definitionsBeforeImport)
-
-    const [errors, definitions] = resolveImports(module, definitionsByModule)
-    const errorLocator = mkErrorMessage(sourceMap)
-
-    const importResult: Either<ErrorMessage[], DefinitionsByName> =
-      errors.size > 0 ? left(Array.from(errors, errorLocator)) : right(definitions)
-
-    definitionsByModule.set(module.name, definitions)
-
-    const conflictResult: Either<ErrorMessage[], void> = scanConflicts(definitions, scopeTree).mapLeft(
-      (conflicts): ErrorMessage[] => {
-        return conflicts.map(conflict => {
-          let msg, sources
-          if (conflict.sources.some(source => source.kind === 'builtin')) {
-            msg = `Built-in name ${conflict.identifier} is redefined in module ${module.name}`
-            sources = conflict.sources.filter(source => source.kind === 'user')
-          } else {
-            msg = `Conflicting definitions found for name ${conflict.identifier} in module ${module.name}`
-            sources = conflict.sources
-          }
-
-          const locs = sources.map(source => {
-            const id = source.kind === 'user' ? source.reference : 0n // Impossible case, but TS requires the check
-            return sourceIdToLoc(sourceMap, id)
-          })
-
-          return { explanation: msg, locs }
-        })
-      }
-    )
-
-    const resolutionResult: Either<ErrorMessage[], LookupTable> = resolveNames(module, definitions, scopeTree).mapLeft(
-      errors => {
-        // Build error message with resolution explanation and the location obtained from sourceMap
-        return errors.map(error => {
-          const msg =
-            `Failed to resolve ` +
-            (error.kind === 'type' ? 'type alias' : 'name') +
-            ` ${error.name} in definition for ${error.definitionName}, ` +
-            `in module ${error.moduleName}`
-          const id = error.reference
-          if (id) {
-            const sourceLoc = sourceMap.get(id)
-            if (!sourceLoc) {
-              console.error(`No source location found for ${id}. Please report a bug.`)
-            }
-            const loc = sourceLoc ?? unknownLoc
-            return { explanation: msg, locs: [loc] }
-          } else {
-            return { explanation: msg, locs: [] }
-          }
-        })
-      }
-    )
-
-    return mergeInMany([importResult, conflictResult, resolutionResult])
-      .chain(([_, __, table]) => result.map(t => new Map<bigint, Definition>([...t.entries(), ...table.entries()])))
-      .mapLeft(errors => errors.flat())
-  }, right(new Map()))
-
-  return definitions.map(table => ({ ...phase2Data, table }))
+  return resolveNames(phase2Data.modules)
+    .mapLeft(errors => errors.map(fromQuintError(phase2Data.sourceMap)))
+    .map(table => ({ ...phase2Data, table }))
 }
 
 /**
@@ -417,7 +329,6 @@
       // reordered the definitions
       return { ...phase3Data, modules }
     })
->>>>>>> 2e81b967
 }
 
 export function compactSourceMap(sourceMap: SourceMap): { sourceIndex: any; map: any } {
