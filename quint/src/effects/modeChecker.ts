--- conflicted
+++ resolved
@@ -17,12 +17,8 @@
 import { qualifierToString } from '../ir/IRprinting'
 import { IRVisitor, walkDefinition } from '../ir/IRVisitor'
 import { QuintError } from '../quintError'
-<<<<<<< HEAD
 import { OpQualifier, QuintDef, QuintInstance, QuintOpDef } from '../ir/quintIr'
-=======
-import { OpQualifier, QuintDef, QuintInstance, QuintOpDef } from '../quintIr'
 import { unreachable } from '../util'
->>>>>>> bbc16dd6
 import { ArrowEffect, ComponentKind, EffectScheme, Entity, entityNames, stateVariables } from './base'
 import { effectToString, entityToString } from './printing'
 
