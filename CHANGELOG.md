--- conflicted
+++ resolved
@@ -9,12 +9,9 @@
 
 ### Added
 
-<<<<<<< HEAD
-=======
 - `quint verify` has the option `--apalache-version` to pull a custom version (#1521)
 - Grammar updated with support for an optional leading hashbang (`#!`) line (#1522)
 
->>>>>>> dcd506ff
 ### Changed
 
 - Updated grammar rule to allow an optional trailing comma in parameter lists (#1510):
