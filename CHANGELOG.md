# Changelog

All notable changes to this project will be documented in this file.

The format is based on [Keep a Changelog](https://keepachangelog.com/en/1.0.0/),
and this project adheres to [Semantic Versioning](https://semver.org/spec/v2.0.0.html).

## UNRELEASED

### Added

- Added `--random-transitions` flag for `verify`, enabling symbolic simulation
  through Apalache (#1188)

### Changed
### Deprecated
### Removed
### Fixed

<<<<<<< HEAD
- Fix a problem where state variables from instances didn't work properly in the REPL (#1190)
=======
- Fixed a problem where referencing constants from an instance could cause a crash (#1191)
>>>>>>> 384c28ed

### Security

## v0.14.3 -- 2023-09-19

### Added

- Added `--temporal` flag for `verify`, enabling temporal property verification
  through Apalache (#1154)

### Changed

- Introduce frames on actions in the verbose output. The verbose output has changed! (#1158)
- The ITF traces always serialize integers as `{ '#bigint': 'num }`  (#1165)

### Deprecated
### Removed
### Fixed

- Fixed a problem where an error was thrown when a name from an importing module
  shadowed a nested name from the imported module (#802)
- Fixed a problem where tests were ignored if they are not defined directly in
  the main module - that is, they were imported (#1161)
- Fixed a type checker bug where the inferred type was too general for nested
  definitions, which prevented running `verify` (#1166).

### Security

## v0.14.2 -- 2023-09-06

### Added
### Changed
### Deprecated
### Removed
### Fixed

- Fixed a problem where importing the same definition under multiple different
  names would cause a crash (#1142)
- Fixed a problem where importing a module in the REPL would prevent state
  variables from having their values persisted between evaluations (#1146)

### Security

## v0.14.1 -- 2023-08-28

### Added
### Changed
### Deprecated
### Removed
### Fixed

- Fix problem with broken dependency by pinning versions (#1129)

### Security

## v0.14.0 -- 2023-08-25

### Added

- The `verify` command now automatically acquires the Apalache distribution and
  starts the server, if the server is not already running (#1115)

### Changed

- Module management was rewritten, and instances should behave much better in
  the simulator, REPL, and in integration with Apalache (#1119)

### Deprecated
### Removed
### Fixed

- Fixed a problem where definitions were not properly loaded in the REPL when
  the main module was provided in the CLI argument (#1112)

### Security

## v0.13.0 -- 2023-08-03

### Added

- `quint repl` produces an evaluation trace on errors too (#1056)
- `S.setOfMaps(Int).oneOf()` is now supported (#1060)
- `quint run` produces a friendlier message when it meets a `const` (#1050)

### Changed

- The behavior of `oneOf` has changed, existing seed values for `quint test`
  can exhibit different behavior than before (#1060)
- `APALACHE_DIST` no longer needed to run `quint verify` (#1075)
- Record field labels that include `::` are now illegal and raise a syntax error
  (#1086)

### Deprecated
### Removed

- Operator `repeated` (#1026)

### Fixed

- Fix bug where `export` for a qualified import would not work (#1030)
- Fix a problem where name resolution would fail to flag name errors for
  non-exported names in incremetal evaluation in REPL (#1031)
- Do not fail on a bug in error formatting (#1063)
- Fix unhandled error messages during parsing and typechecking on the Apalache
  server (#1074)
- Fix a problem where some definitions would have to be exported from the
  main module in order for the REPL and the simulator to load them (#1039 and #1051)
- Invalid arities when applying record and tuple operator no longer cause a crash (#1054)

### Security

## v0.12.0 -- 2023-07-06

### Added

- Support out of order definitions (#1008)
- Restructure of name resolution, improving performance significantly for large
  specs (#1011)

### Changed
### Deprecated
### Removed
### Fixed

- An error is now reported when multiple modules are declared with the same name (#1020)

### Security

## v0.11.4 -- 2023-06-28

### Added
### Changed
### Deprecated
### Removed
### Fixed

- Fixed a bug in the verbose trace output of REPL (#993)

### Security

## v0.11.3 -- 2023-06-23

### Added
### Changed

- New definitions typed in the REPL are now incrementally analyzed, improving
  performance significantly (#952)
- New expressions and definitions typed in the REPL are now incrementally
  compiled, improving performance (#968)
- Static analysis performance is significantly improved for large specs (#970)

### Deprecated
### Removed
### Fixed

- Fixed a bug where sometimes static analysis would flag a mode error where
  there isn't one (#960)
- Fixed the behavior of `slice` for the case `l.slice(length(l), length(l))`
  (#971)
- Fixed a bug where definitions with nested definitions could have their
  inferred type be too general.

### Security

## v0.11.2 -- 2023-06-15

### Added
### Changed

- New expressions typed in the REPL are now incrementally analyzed, improving
  performance significantly (#930)

### Deprecated
### Removed
### Fixed
### Security

## v0.11.1 -- 2023-06-01

### Added

- The `verify` command prints counterexamples on deadlocks and invariant
  violations (#914)

### Changed
### Deprecated
### Removed

### Fixed

- Fixed a bug in trace reporting by `quint run` (#913)

### Security

## v0.11.0 -- 2023-05-24

### Added

- Pretty-printing of expressions in REPL (#870)
- Spread syntax for record updates (#880)
- Save ITF traces in `quint test` (#884, #890)
- Initial integration with the Apalache server (#871)
- Support `import... from` for instances (#899)
- Modules can now have docstrings (#902)

### Changed
### Deprecated
### Removed
### Fixed

- Fix two problems that prevented docstrings to be parsed into the proper IR
  component (#902)

### Security

## v0.10.0 -- 2023-05-04

### Added

- Modules and definitions can now be exported (#771)
- Non-deterministic tests are run multiple times similar to {Quick,Scala}check (#786)
- `quint run` returns a non-zero exit code on invariant violation and errors (#793)
- Support for imports from files: `import ... from <filename>` (#800)
- suppress comments in REPL (#806)
- `quint repl` is printing the same version number as returned by `quint --version` (#804)
- add the command `.seed` in REPL (#812)
- fix `quint run` to output compile errors again (#812)
- add the precursor of the standard library in the form of spells (#827)
- cache top-level `pure val` (#837)
- support for higher-order operators in REPL/simulator (#845)
- introduce `reps` as an alternative to `repeated` (#855)
- More data is now output in most commands when `--out` is provided (#852)
- Mock command `verify` for running Apalache in the future (#787)

### Changed

- The ITF export adds output similar to Apalache (#780)

### Deprecated

- `repeated` is deprecated in favor of `reps` (#855)

### Removed

- `notin` is no longer a builtin operator (#814)
- `--with-lookup` command (#850)

### Fixed

- Proper errors are now reported when a lambda returns an operator (#811)
- Fix `quint run` to output compile errors again (#812)
- Fix the record constructor, so the key order does not matter (#839)
- `quint test` shows compile errors, if they occur (#841)
- Fix the bug that occurred when caching `pure val` (#844)

### Security

## v0.9.1 -- 2023-04-04

### Added
### Changed
### Deprecated
### Removed
### Fixed

- `test` command now exits with non-zero code on test failures (#772)

### Security

## v0.9.0 -- 2023-04-03

### Added

- detailed run output on `run --verbosity=3` (#748)
- detailed run output on `test --verbosity=3` (#755)
- detailed run output in REPL on `.verbosity=3` (#764)

### Changed

- using a controllable pRNG (#767)

### Deprecated
### Removed

- remove `foldr` (#760)

### Fixed

- effects no longer break when applying constant operators (#759)
- number highlighting in vim (#765)
- the simulator supports really big numbers, e.g., 256-bit (#767)

### Security

## v0.8.0 -- 2023-03-24

### Added

- short-circuiting for `implies` (#717)
- improve the summary output of `run` (#719)
- support for tuple unpacking in the simulator (#720)
- instances are now fully supported (#725)
- save the run results to ITF (#727)
- imports can now be qualified (#742)

### Changed

- The syntax for instances is now similar to imports (#739)

### Deprecated
### Removed
### Fixed

- Heisenbugs in `nondet x = oneOf(S)` should not happen (#712)
- REPL doesn't show unecessary namespaces for variable names anymore (#739)

### Security

## v0.7.0 -- 2023-03-09

### Added
### Changed

- Inferred effects are now properly quantified (#658)
- Lambda parameters were promoted so they can now have their own errors, types and effects (#689)

### Deprecated
### Removed

- Nested modules are no longer supported (#674)

### Fixed

- Modes for nested definitions are now properly checked (#661)
- All basic operators can now be used with temporal formulas (#646)
- Effect checking performance for large specs is massively improved (#669)
- A module can no longer import or instance itself (#676)

### Security

## v0.6.0 -- 2023-02-22

### Added

- command `test` to run unit tests (#634)
- command `run` to run stateful simulations (#659)
- option `--with-lookup` of the command `parse` (#639)

### Changed

- `docs` subcommand now outputs generated docs to stdout (#617)
- Mode errors are better explained and include a fix suggestion (#619)
- Typechecking now reports errors when instance overrides are not compatible with
  the original definition (#622)
- Effect errors for multiple updates of the same variable are clearer and more precise (#641)

### Deprecated
### Removed

- REPL does not support nested modules any longer (#621)

### Fixed

- REPL avoid name clashes in different modules (#621)
- REPL session is now a proper Quint file (#621)
- A regression in REPL caused by multiple modules (#650)

### Security

### Documentation

- the [Prisoners puzzle](./examples/puzzles/prisoners) (#634)

## v0.5.5 -- 2023-02-03

### Added

 - Change the grammar to support multiple modules (#547)
 - Change static analysis to support multiple modules (#559)
 - Add an example that specifies the Solidity Coin contract (#576)
 - A work-in-progress example on Solidity's Simple Auction (#573)
 - Parse `100_000_000` and `0xabcd`, `0xAB_CD` as integers (#580)

### Fixed

 - The parser complains about junk in the end of file (#603)
 - Fix a confusing error message in assignments (#606)
 - REPL compiles unsupported operators and issues runtime errors (#604)

## v0.5.4 -- 2023-01-24

### Changed

- Re-release of v0.5.3 with proper packaging

## v0.5.3 -- 2023-01-24

### Added

- A few productivity hacks in REPL (#557)

- Operator `fail` (#552)

### Changed

- `assert` is now an action operator, not a run operator (#542)

## v0.5.2 -- 2023-01-17

### Added

- Hello world tutorial (#510)

### Fixed

- Fix the order of `foldr` in REPL (#536)
- Fix priority for `a^b` and a few other infix operators (#465, #533)

## v0.5.1 -- 2023-01-13

### Fixed

- Fixed REPL output for maps (#497)
- REPL reporting a runtime error on `0^0` (#492)
- Improved how documentation is produced for VSCode compatibility (#485)
- Enable access to builtin documentation parsed from `builtin.qnt` (#485)
- The effect and mode checkers no longer complain about runs (#505)
- Fixed missing lodash dependency (#484)

### Added

- A tutorial on integers (#495)

## v0.5.0 -- 2022-12-22

### Fixed

- Updated installation documentation (#471)
- The tutorial on Booleans now comes in markdown and CodeTour (#517)


### Added

- Added C-like type signatures (#102)

## v0.4.0 -- 2022-12-22

### Added

- Added beginner tutorial based around REPL (#400)
- Added API documentation for builtin operators (#386)

### Changed

- Project renamed to `quint` (#458)
- REPL can now receive input that includes its prompt (#430)
- Calling `quint` without an argument now starts the REPL (#445)
- Renamed vscode plugin package to `quint-vscode` (#463)
- Renamed `quint` package to `@informalsystems/quint`, establishing it under the
  `informalsystems` organization.

### Fixed

- Return exit code 1 when typechecking fails (#389).
- Fixed static checks of polymorphic operators (#447)

## v0.3.0 -- 2022-12-05

- Began keeping CHANGELOG<|MERGE_RESOLUTION|>--- conflicted
+++ resolved
@@ -17,11 +17,8 @@
 ### Removed
 ### Fixed
 
-<<<<<<< HEAD
-- Fix a problem where state variables from instances didn't work properly in the REPL (#1190)
-=======
+- Fixed a problem where state variables from instances didn't work properly in the REPL (#1190)
 - Fixed a problem where referencing constants from an instance could cause a crash (#1191)
->>>>>>> 384c28ed
 
 ### Security
 
