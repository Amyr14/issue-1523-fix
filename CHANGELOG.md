# Changelog

All notable changes to this project will be documented in this file.

The format is based on [Keep a Changelog](https://keepachangelog.com/en/1.0.0/),
and this project adheres to [Semantic Versioning](https://semver.org/spec/v2.0.0.html).

## UNRELEASED

### Added

- Added `--temporal` flag for `verify`, enabling temporal property verification
  through Apalache (#1154)

### Changed

- Introduce frames on actions in the verbose output. The verbose output has changed! (#1158)
- The ITF traces always serialize integers as `{ '#bigint': 'num }`  (#1165)

### Deprecated
### Removed
### Fixed

<<<<<<< HEAD
- Fixed a problem where tests were ignored if they are not defined directly in
  the main module - that is, they were imported (#1161)
=======
- Fixed a problem where an error was thrown when a name from an importing module
  shadowed a nested name from the imported module (#802)
>>>>>>> d08dcccb

### Security

## v0.14.2 -- 2023-09-06

### Added
### Changed
### Deprecated
### Removed
### Fixed

- Fixed a problem where importing the same definition under multiple different
  names would cause a crash (#1142)
- Fixed a problem where importing a module in the REPL would prevent state
  variables from having their values persisted between evaluations (#1146)

### Security

## v0.14.1 -- 2023-08-28

### Added
### Changed
### Deprecated
### Removed
### Fixed

- Fix problem with broken dependency by pinning versions (#1129)

### Security

## v0.14.0 -- 2023-08-25

### Added

- The `verify` command now automatically acquires the Apalache distribution and
  starts the server, if the server is not already running (#1115)

### Changed

- Module management was rewritten, and instances should behave much better in
  the simulator, REPL, and in integration with Apalache (#1119)

### Deprecated
### Removed
### Fixed

- Fixed a problem where definitions were not properly loaded in the REPL when
  the main module was provided in the CLI argument (#1112)

### Security

## v0.13.0 -- 2023-08-03

### Added

- `quint repl` produces an evaluation trace on errors too (#1056)
- `S.setOfMaps(Int).oneOf()` is now supported (#1060)
- `quint run` produces a friendlier message when it meets a `const` (#1050)

### Changed

- The behavior of `oneOf` has changed, existing seed values for `quint test`
  can exhibit different behavior than before (#1060)
- `APALACHE_DIST` no longer needed to run `quint verify` (#1075)
- Record field labels that include `::` are now illegal and raise a syntax error
  (#1086)

### Deprecated
### Removed

- Operator `repeated` (#1026)

### Fixed

- Fix bug where `export` for a qualified import would not work (#1030)
- Fix a problem where name resolution would fail to flag name errors for
  non-exported names in incremetal evaluation in REPL (#1031)
- Do not fail on a bug in error formatting (#1063)
- Fix unhandled error messages during parsing and typechecking on the Apalache
  server (#1074)
- Fix a problem where some definitions would have to be exported from the
  main module in order for the REPL and the simulator to load them (#1039 and #1051)
- Invalid arities when applying record and tuple operator no longer cause a crash (#1054)

### Security

## v0.12.0 -- 2023-07-06

### Added

- Support out of order definitions (#1008)
- Restructure of name resolution, improving performance significantly for large
  specs (#1011)

### Changed
### Deprecated
### Removed
### Fixed

- An error is now reported when multiple modules are declared with the same name (#1020)

### Security

## v0.11.4 -- 2023-06-28

### Added
### Changed
### Deprecated
### Removed
### Fixed

- Fixed a bug in the verbose trace output of REPL (#993)

### Security

## v0.11.3 -- 2023-06-23

### Added
### Changed

- New definitions typed in the REPL are now incrementally analyzed, improving
  performance significantly (#952)
- New expressions and definitions typed in the REPL are now incrementally
  compiled, improving performance (#968)
- Static analysis performance is significantly improved for large specs (#970)

### Deprecated
### Removed
### Fixed

- Fixed a bug where sometimes static analysis would flag a mode error where
  there isn't one (#960)
- Fixed the behavior of `slice` for the case `l.slice(length(l), length(l))`
  (#971)
- Fixed a bug where definitions with nested definitions could have their
  inferred type be too general.

### Security

## v0.11.2 -- 2023-06-15

### Added
### Changed

- New expressions typed in the REPL are now incrementally analyzed, improving
  performance significantly (#930)

### Deprecated
### Removed
### Fixed
### Security

## v0.11.1 -- 2023-06-01

### Added

- The `verify` command prints counterexamples on deadlocks and invariant
  violations (#914)

### Changed
### Deprecated
### Removed

### Fixed

- Fixed a bug in trace reporting by `quint run` (#913)

### Security

## v0.11.0 -- 2023-05-24

### Added

- Pretty-printing of expressions in REPL (#870)
- Spread syntax for record updates (#880)
- Save ITF traces in `quint test` (#884, #890)
- Initial integration with the Apalache server (#871)
- Support `import... from` for instances (#899)
- Modules can now have docstrings (#902)

### Changed
### Deprecated
### Removed
### Fixed

- Fix two problems that prevented docstrings to be parsed into the proper IR
  component (#902)

### Security

## v0.10.0 -- 2023-05-04

### Added

- Modules and definitions can now be exported (#771)
- Non-deterministic tests are run multiple times similar to {Quick,Scala}check (#786)
- `quint run` returns a non-zero exit code on invariant violation and errors (#793)
- Support for imports from files: `import ... from <filename>` (#800)
- suppress comments in REPL (#806)
- `quint repl` is printing the same version number as returned by `quint --version` (#804)
- add the command `.seed` in REPL (#812)
- fix `quint run` to output compile errors again (#812)
- add the precursor of the standard library in the form of spells (#827)
- cache top-level `pure val` (#837)
- support for higher-order operators in REPL/simulator (#845)
- introduce `reps` as an alternative to `repeated` (#855)
- More data is now output in most commands when `--out` is provided (#852)
- Mock command `verify` for running Apalache in the future (#787)

### Changed

- The ITF export adds output similar to Apalache (#780)

### Deprecated

- `repeated` is deprecated in favor of `reps` (#855)

### Removed

- `notin` is no longer a builtin operator (#814)
- `--with-lookup` command (#850)

### Fixed

- Proper errors are now reported when a lambda returns an operator (#811)
- Fix `quint run` to output compile errors again (#812)
- Fix the record constructor, so the key order does not matter (#839)
- `quint test` shows compile errors, if they occur (#841)
- Fix the bug that occurred when caching `pure val` (#844)

### Security

## v0.9.1 -- 2023-04-04

### Added
### Changed
### Deprecated
### Removed
### Fixed

- `test` command now exits with non-zero code on test failures (#772)

### Security

## v0.9.0 -- 2023-04-03

### Added

- detailed run output on `run --verbosity=3` (#748)
- detailed run output on `test --verbosity=3` (#755)
- detailed run output in REPL on `.verbosity=3` (#764)

### Changed

- using a controllable pRNG (#767)

### Deprecated
### Removed

- remove `foldr` (#760)

### Fixed

- effects no longer break when applying constant operators (#759)
- number highlighting in vim (#765)
- the simulator supports really big numbers, e.g., 256-bit (#767)

### Security

## v0.8.0 -- 2023-03-24

### Added

- short-circuiting for `implies` (#717)
- improve the summary output of `run` (#719)
- support for tuple unpacking in the simulator (#720)
- instances are now fully supported (#725)
- save the run results to ITF (#727)
- imports can now be qualified (#742)

### Changed

- The syntax for instances is now similar to imports (#739)

### Deprecated
### Removed
### Fixed

- Heisenbugs in `nondet x = oneOf(S)` should not happen (#712)
- REPL doesn't show unecessary namespaces for variable names anymore (#739)

### Security

## v0.7.0 -- 2023-03-09

### Added
### Changed

- Inferred effects are now properly quantified (#658)
- Lambda parameters were promoted so they can now have their own errors, types and effects (#689)

### Deprecated
### Removed

- Nested modules are no longer supported (#674)

### Fixed

- Modes for nested definitions are now properly checked (#661)
- All basic operators can now be used with temporal formulas (#646)
- Effect checking performance for large specs is massively improved (#669)
- A module can no longer import or instance itself (#676)

### Security

## v0.6.0 -- 2023-02-22

### Added

- command `test` to run unit tests (#634)
- command `run` to run stateful simulations (#659)
- option `--with-lookup` of the command `parse` (#639)

### Changed

- `docs` subcommand now outputs generated docs to stdout (#617)
- Mode errors are better explained and include a fix suggestion (#619)
- Typechecking now reports errors when instance overrides are not compatible with
  the original definition (#622)
- Effect errors for multiple updates of the same variable are clearer and more precise (#641)

### Deprecated
### Removed

- REPL does not support nested modules any longer (#621)

### Fixed

- REPL avoid name clashes in different modules (#621)
- REPL session is now a proper Quint file (#621)
- A regression in REPL caused by multiple modules (#650)

### Security

### Documentation

- the [Prisoners puzzle](./examples/puzzles/prisoners) (#634)

## v0.5.5 -- 2023-02-03

### Added

 - Change the grammar to support multiple modules (#547)
 - Change static analysis to support multiple modules (#559)
 - Add an example that specifies the Solidity Coin contract (#576)
 - A work-in-progress example on Solidity's Simple Auction (#573)
 - Parse `100_000_000` and `0xabcd`, `0xAB_CD` as integers (#580)

### Fixed

 - The parser complains about junk in the end of file (#603)
 - Fix a confusing error message in assignments (#606)
 - REPL compiles unsupported operators and issues runtime errors (#604)

## v0.5.4 -- 2023-01-24

### Changed

- Re-release of v0.5.3 with proper packaging

## v0.5.3 -- 2023-01-24

### Added

- A few productivity hacks in REPL (#557)

- Operator `fail` (#552)

### Changed

- `assert` is now an action operator, not a run operator (#542)

## v0.5.2 -- 2023-01-17

### Added

- Hello world tutorial (#510)

### Fixed

- Fix the order of `foldr` in REPL (#536)
- Fix priority for `a^b` and a few other infix operators (#465, #533)

## v0.5.1 -- 2023-01-13

### Fixed

- Fixed REPL output for maps (#497)
- REPL reporting a runtime error on `0^0` (#492)
- Improved how documentation is produced for VSCode compatibility (#485)
- Enable access to builtin documentation parsed from `builtin.qnt` (#485)
- The effect and mode checkers no longer complain about runs (#505)
- Fixed missing lodash dependency (#484)

### Added

- A tutorial on integers (#495)

## v0.5.0 -- 2022-12-22

### Fixed

- Updated installation documentation (#471)
- The tutorial on Booleans now comes in markdown and CodeTour (#517)


### Added

- Added C-like type signatures (#102)

## v0.4.0 -- 2022-12-22

### Added

- Added beginner tutorial based around REPL (#400)
- Added API documentation for builtin operators (#386)

### Changed

- Project renamed to `quint` (#458)
- REPL can now receive input that includes its prompt (#430)
- Calling `quint` without an argument now starts the REPL (#445)
- Renamed vscode plugin package to `quint-vscode` (#463)
- Renamed `quint` package to `@informalsystems/quint`, establishing it under the
  `informalsystems` organization.

### Fixed

- Return exit code 1 when typechecking fails (#389).
- Fixed static checks of polymorphic operators (#447)

## v0.3.0 -- 2022-12-05

- Began keeping CHANGELOG<|MERGE_RESOLUTION|>--- conflicted
+++ resolved
@@ -21,13 +21,10 @@
 ### Removed
 ### Fixed
 
-<<<<<<< HEAD
+- Fixed a problem where an error was thrown when a name from an importing module
+  shadowed a nested name from the imported module (#802)
 - Fixed a problem where tests were ignored if they are not defined directly in
   the main module - that is, they were imported (#1161)
-=======
-- Fixed a problem where an error was thrown when a name from an importing module
-  shadowed a nested name from the imported module (#802)
->>>>>>> d08dcccb
 
 ### Security
 
