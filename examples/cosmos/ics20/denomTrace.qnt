--- conflicted
+++ resolved
@@ -232,13 +232,8 @@
     channelTopology' = channelTopology,
   }
 
-<<<<<<< HEAD
-  run simulationTest = init.then(step.repeated(6)).then((all {
+  run simulationTest = init.then(6.reps(_ => step)).then((all {
     def show(a) = true { show(channelTopology) },
-=======
-  run simulationTest = init.then(6.reps(_ => step)).then((all {
-    def show(a) = true { show(channelSetup) },
->>>>>>> 0ee277d0
     assert(trace.path == []),
     unchanged,
   }))
