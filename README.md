<div align="center">

<!-- Title -->
<picture>
  <source media="(prefers-color-scheme: dark)" srcset="./logos/quint-logo-light.png">
  <img alt="Quint Lang" src="./logos/quint-logo-dark.png" width=700>
</picture>

<!-- Menu -->
<p>
    <a href="https://quint-lang.org/">Website</a> •
    <a href="https://quint-lang.org/docs/getting-started">Getting Started</a> •
    <a href="#documentation">Documentation</a> •
    <a href="#community">Community</a>
</p>

<!-- Badges -->
<p>
    <a href="https://github.com/informalsystems/quint/actions">
        <img
            src="https://github.com/informalsystems/quint/actions/workflows/main.yml/badge.svg"
            alt="build badge">
    </a>
    <a href="https://marketplace.visualstudio.com/items?itemName=informal.quint-vscode">
        <img
            src="https://img.shields.io/visual-studio-marketplace/v/informal.quint-vscode?color=10b0f2&label=VSCode"
            alt="Visual Studio Marketplace Version">
    </a>
    <a href="https://www.npmjs.com/package/@informalsystems/quint">
        <img
            src="https://img.shields.io/npm/v/@informalsystems/quint"
            alt="npm (scoped)">
    </a>
    <a href="https://t.me/quint_lang">
        <img
            src="https://img.shields.io/badge/chat-telegram-blue"
            alt="telegram group">
    </a>
</p>
</div>


# The Quint specification language

Quint is a modern specification language that is a particularly good fit for
distributed systems, such as blockchain protocols, distributed databases, and
p2p protocols. Quint combines the robust theoretical basis of the [Temporal
Logic of Actions (TLA)][TLA] with state-of-the-art type checking and
development tooling.

### Example code in Quint

Here is a small specification for a bank:
``` bluespec
<<<<<<< HEAD
module secret_santa {
  const participants: Set[str]

  /// get(recipient_for_santa, S) is the recipient for Secret Santa S
  var recipient_for_santa: str -> str

  /// The bowl of participants, containing a paper piece for each participant's name
  var bowl: Set[str]

  val santas = recipient_for_santa.keys()
  val recipients = participants.map(p => get(recipient_for_santa, p))

  /// The initial state
  action init = all {
    recipient_for_santa' = Map(), // No Santas or recipients
    bowl' = participants,         // Every participant's name in the bowl
  }

  action draw_recipient(Santa: str): bool = {
    nondet recipient = oneOf(bowl)
    all {
      recipient_for_santa' = put(recipient_for_santa, Santa, recipient),
      bowl' = bowl.exclude(Set(recipient)),
    }
=======
module bank {
  /// A state variable to store the balance of each account
  var balances: str -> int

  pure val ADDRESSES = Set("alice", "bob", "charlie")

  action deposit(account, amount) = {
    // Increment balance of account by amount
    balances' = balances.setBy(account, curr => curr + amount)
  }

  action withdraw(account, amount) = {
    // Decrement balance of account by amount
    balances' = balances.setBy(account, curr => curr - amount)
>>>>>>> 63f07309
  }

  action init = {
    // At the initial state, all balances are zero
    balances' = ADDRESSES.mapBy(_ => 0)
  }

  action step = {
    // Non-deterministically pick an address and an amount
    nondet account = ADDRESSES.oneOf()
    nondet amount = 1.to(100).oneOf()
    // Non-deterministically choose to either deposit or withdraw
    any {
      deposit(account, amount),
      withdraw(account, amount),
    }
  }

  /// An invariant stating that all accounts should have a non-negative balance
  val no_negatives = ADDRESSES.forall(addr => balances.get(addr) >= 0)
}
```

<<<<<<< HEAD
We can use this specification to check whether certain properties are needed for a
good game hold:

<details>
<summary>Checking if everyone gets a santa</summary>

Quint (with the help of [Apalache][apalache]) can check to ensure that after the bowl is
empty, every participant has a Santa! No kids crying when the gifts are exchanged :gift: .
=======
This design lacks some important checks, and we can use the Quint CLI to find a
violation to the `no_negatives` property, which ideally should hold:
>>>>>>> 63f07309

```sh
$ quint run bank.qnt --invariant=no_negatives
```

<<<<<<< HEAD
</details>

<details>
<summary>Checking if no one gets themself</summary>

This specification has no safeguards against people being their own Santa! Quint
(with the help of [Apalache][apalache]) can easily find a minimal example where
this happens. Sorry kids, I hope you don't mind buying your present :cry:!
=======
And the result is a violation where address `"alice"` has balance `-79` in the second state.
>>>>>>> 63f07309

``` bluespec
An example execution:

[State 0] { balances: Map("alice" -> 0, "bob" -> 0, "charlie" -> 0) }

[State 1] { balances: Map("alice" -> -79, "bob" -> 0, "charlie" -> 0) }

[violation] Found an issue (45ms).
Use --seed=0x1112de300ce425 to reproduce.
Use --verbosity=3 to show executions.
error: Invariant violated
```

Check the [Getting Started](https://quint-lang.org/docs/getting-started) guide
to see how we can fix this problem and formally verify the result.

[Apalache]: https://github.com/informalsystems/apalache
[TLA]: https://en.wikipedia.org/wiki/Temporal_logic_of_actions

### Features
<dl>
  <dt>A simple and familiar <strong>syntax</strong></dt>
  <dd>to support engineers reading and writing specifications</dd>

  <dt>An expressive <strong>type system</strong></dt>
  <dd>to ensure the domain model is coherent</dd>

  <dt>A novel <strong>effect system</strong></dt>
  <dd>to ensure state updates are coherent</dd>

  <dt><strong>IDE support</strong> via LSP</dt>
  <dd>giving real time feedback when writing specifications</dd>

  <dt>A <strong>REPL</strong></dt>
  <dd>enabling interactive exploration of specifications</dd>

  <dt>A <strong>simulator</strong></dt>
  <dd>enabling tests, trace generation, and exploration of your system</dd>

  <dt><strong>A symbolic model checker</strong></dt>
  <dd>to verify your specifications via <a href="https://github.com/informalsystems/apalache">Apalache</a></dd>
</dl>

### Motivation

Quint is inspired by [TLA+][] (the language) but provides an alternative surface
syntax for specifying systems in TLA (the logic). The most important feature of
our syntax is that it is minimal and regular, making Quint an easy target for
advanced developer tooling and static analysis (see our [design
principles](./docs/pages/docs/design-principles.md) and [previews](./docs/pages/docs/previews.md) of the
tooling).

The syntax also aims to be familiar to engineers:

- At the lexical level, it borrows many principles from C-like languages.
- At the syntax level, it follows many principles found in functional languages.
- At the semantic level, Quint extends the standard programming paradigm with
  non-determinism and temporal formulas, which allow concise specification of
  protocol environments such as networks, faults, and time.

Thanks to its foundation in TLA and its alignment with TLA+, Quint comes with
formal semantics built-in.

<details>
<summary>An example that highlights differences between Quint and TLA<sup>+</sup></summary>

Quint:
```bluespec
type Status = Working | Prepared | Committed | Aborted

const ResourceManagers: Set[str]
var statuses: str -> Status

action init = {
  statuses' = ResourceManagers.mapBy(_ => Working)
}

val canCommit: bool = ResourceManagers.forall(rm => statuses.get(rm).in(Set(Prepared, Committed)))
val notCommitted: bool = ResourceManagers.forall(rm => statuses.get(rm) != Committed)

action prepare(rm) = all {
  statuses.get(rm) == Working,
  statuses' = statuses.set(rm, Prepared)
}
```

TLA<sup>+</sup>:
```tla
CONSTANT ResourceManagers
VARIABLE statuses

TCTypeOK == statuses \in [ResourceManagers -> {"working", "prepared", "committed", "aborted"}]

TCInit == statuses = [rm \in ResourceManagers |-> "working"]

canCommit == \A rm \in ResourceManagers : statuses[rm] \in {"prepared", "committed"}

notCommitted == \A rm \in ResourceManagers : statuses[rm] # "committed"

Prepare(rm) == /\ statuses[rm] = "working"
               /\ statuses' = [statuses EXCEPT ![rm] = "prepared"]
```

</details>

To learn more about Quint's motivation and design philosophy, watch this [15
minute presentation](https://youtu.be/OZIX8rs-kOA), delivered at Gateway to
Cosmos in 2023.

[TLA+]: https://lamport.azurewebsites.net/tla/tla.html

## Community

- Join the chat in the [Telegram group](https://t.me/quint_lang) or in the [Zulip stream](https://informal-systems.zulipchat.com/#narrow/stream/378959-quint)
- Join the [Quint discussions on GitHub](https://github.com/informalsystems/quint/discussions)
- [Contribute your spell](./examples/spells/contribute-your-spell.md) to the collection of Quint spells
- [Contribute](./CONTRIBUTING.md) to the development of Quint
- Join or co-design meetings: We hold fortnightly meetings with users and those
  interested in contributing to the design and development of Quint. Contact us if
  you would like an invitation.


## Documentation

<<<<<<< HEAD
View the [Quint documentation](./docs#readme).
=======
View the [Quint documentation](https://quint-lang.org/docs).
>>>>>>> 63f07309

We aspire to have great, comprehensive documentation. At present, we have a
good start, but still far to go. Please try what we have available and share
with us any needs we have not yet been able to meet.

## On "Quint"

Quint is short for 'quintessence', from alchemy, which refers to the fifth
element. A lot of alchemy is about transmutation and energy, and Quint makes it
possible to transmute specifications into executable assets and empower ideas to
become referenced artifacts.

## Acknowledgments

Quint has been designed and developed by the [Apalache][] team: [Gabriela
Moreira](https://bugarela.com), [Igor Konnov](https://konnov.github.io/),
[Jure Kukovec](https://github.com/Kukovec), [Shon Feder](http://shonfeder.net),
and [Thomas Pani](https://thpani.net/). :heart:

Thanks for notable contributions goes to [Romain Ruetschi](https://romac.me/),
[Philip Offtermatt](https://p-offtermatt.github.io/), [Ivan Gavran](https://ivan-gavran.github.io/),
and, [Ranadeep Biswas](https://ranadeep.in/).

---

Quint is developed at [Informal Systems](https://informal.systems/).

Supported by the Vienna Business Agency.<br />[<img alt="Vienna Business Agency" src="./logos/vienna-business-agency.png" width="100">](https://viennabusinessagency.at/)<|MERGE_RESOLUTION|>--- conflicted
+++ resolved
@@ -52,32 +52,7 @@
 
 Here is a small specification for a bank:
 ``` bluespec
-<<<<<<< HEAD
-module secret_santa {
-  const participants: Set[str]
-
-  /// get(recipient_for_santa, S) is the recipient for Secret Santa S
-  var recipient_for_santa: str -> str
-
-  /// The bowl of participants, containing a paper piece for each participant's name
-  var bowl: Set[str]
-
-  val santas = recipient_for_santa.keys()
-  val recipients = participants.map(p => get(recipient_for_santa, p))
-
-  /// The initial state
-  action init = all {
-    recipient_for_santa' = Map(), // No Santas or recipients
-    bowl' = participants,         // Every participant's name in the bowl
-  }
-
-  action draw_recipient(Santa: str): bool = {
-    nondet recipient = oneOf(bowl)
-    all {
-      recipient_for_santa' = put(recipient_for_santa, Santa, recipient),
-      bowl' = bowl.exclude(Set(recipient)),
-    }
-=======
+
 module bank {
   /// A state variable to store the balance of each account
   var balances: str -> int
@@ -92,7 +67,6 @@
   action withdraw(account, amount) = {
     // Decrement balance of account by amount
     balances' = balances.setBy(account, curr => curr - amount)
->>>>>>> 63f07309
   }
 
   action init = {
@@ -116,36 +90,16 @@
 }
 ```
 
-<<<<<<< HEAD
-We can use this specification to check whether certain properties are needed for a
-good game hold:
-
-<details>
-<summary>Checking if everyone gets a santa</summary>
-
-Quint (with the help of [Apalache][apalache]) can check to ensure that after the bowl is
-empty, every participant has a Santa! No kids crying when the gifts are exchanged :gift: .
-=======
+
 This design lacks some important checks, and we can use the Quint CLI to find a
 violation to the `no_negatives` property, which ideally should hold:
->>>>>>> 63f07309
 
 ```sh
 $ quint run bank.qnt --invariant=no_negatives
 ```
 
-<<<<<<< HEAD
-</details>
-
-<details>
-<summary>Checking if no one gets themself</summary>
-
-This specification has no safeguards against people being their own Santa! Quint
-(with the help of [Apalache][apalache]) can easily find a minimal example where
-this happens. Sorry kids, I hope you don't mind buying your present :cry:!
-=======
+
 And the result is a violation where address `"alice"` has balance `-79` in the second state.
->>>>>>> 63f07309
 
 ``` bluespec
 An example execution:
@@ -271,11 +225,8 @@
 
 ## Documentation
 
-<<<<<<< HEAD
-View the [Quint documentation](./docs#readme).
-=======
+
 View the [Quint documentation](https://quint-lang.org/docs).
->>>>>>> 63f07309
 
 We aspire to have great, comprehensive documentation. At present, we have a
 good start, but still far to go. Please try what we have available and share
